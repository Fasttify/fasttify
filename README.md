# Fasttify - Dropshipping Ecommerce Platform

Welcome to **Fasttify**, the ultimate SaaS solution for creating and managing personalized dropshipping stores effortlessly. Built on **AWS Amplify** with a modern **Next.js** front end, Fasttify combines scalability, performance, and a user-friendly interface.

## Overview

Fasttify empowers users to build their ecommerce business with:

- A sleek design featuring pastel colors, rounded edges, and the Roboto font for a modern, inviting look.
- Fully customizable stores tailored to individual needs.
- Tools for subscription-based plans to offer scalable features.

## Features

- **Authentication**: Secure and customizable user sign-up and sign-in powered by AWS Cognito.
- **Subscriptions**: Integrated with **Mercado Pago**, enabling easy subscription management with upgrade, downgrade, and cancellation functionality.
- **Custom Plans**: Personalize user plans with AWS Lambda and custom attributes.
- **API and Database**: Leverages AWS AppSync (GraphQL API) and DynamoDB for fast, scalable data management.
- **Webhooks**: Stay synchronized with real-time notifications for subscription updates.

## Quick Start

1. **Clone the Repository**:

   ```bash
<<<<<<< HEAD
   git clone https://github.com/Stivenjs/Fasttify.git
=======
   git clone https://github.com/your-repo/fasttify.git
>>>>>>> 5ed896c2
   cd fasttify
   ```

2. **Install Dependencies**:

   ```bash
   npm install
   ```

3. **Setup Amplify**:

   - Initialize Amplify in your project:
     ```bash
     amplify init
     ```
   - Add authentication:
     ```bash
     amplify add auth
     ```
   - Push the changes:
     ```bash
     amplify push
     ```

4. **Start the Development Server**:

   ```bash
   npm run dev
   ```

   Your app will be live at `http://localhost:3000`.

## Deploying to AWS

To deploy Fasttify to AWS:

1. Connect your Amplify app to this repository.
2. Set up branches for production and development.
3. Deploy directly from Amplify Console.

Refer to the [AWS Amplify Deployment Guide](https://docs.amplify.aws/nextjs/start/quickstart/nextjs-app-router-client-components/#deploy-a-fullstack-app-to-aws) for detailed instructions.

## Contributing

We welcome contributions to Fasttify! Check out our [CONTRIBUTING.md](CONTRIBUTING.md) for guidelines.

## Security

For information about reporting security issues, see [SECURITY.md](SECURITY.md).

## License

This project is licensed under the MIT-0 License. See the [LICENSE](LICENSE) file for details.

---

### Build your dream dropshipping business with Fasttify today! 🚀✨
<|MERGE_RESOLUTION|>--- conflicted
+++ resolved
@@ -23,11 +23,10 @@
 1. **Clone the Repository**:
 
    ```bash
-<<<<<<< HEAD
+
    git clone https://github.com/Stivenjs/Fasttify.git
-=======
-   git clone https://github.com/your-repo/fasttify.git
->>>>>>> 5ed896c2
+
+
    cd fasttify
    ```
 
