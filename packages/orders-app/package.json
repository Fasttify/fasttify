--- conflicted
+++ resolved
@@ -10,17 +10,11 @@
     "test": "jest"
   },
   "dependencies": {
-<<<<<<< HEAD
-    "styled-components": "^6.1.19",
-=======
->>>>>>> 0862f3dd
     "@react-email/tailwind": "^1.2.2",
     "@tanstack/react-table": "^8.21.3"
   },
   "peerDependencies": {
     "react": "^18.3.1",
-    "@react-email/components": "^0.5.1",
-    "@react-email/render": "^0.0.12",
     "react-dom": "^18.3.1",
     "@tanstack/react-query-devtools": "^5.82.0",
     "@tanstack/react-query": "^5.82.0",
