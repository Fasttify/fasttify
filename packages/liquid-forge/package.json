--- conflicted
+++ resolved
@@ -18,7 +18,8 @@
     "chokidar": "^4.0.3",
     "dotenv": "^17.2.0",
     "jszip": "^3.10.1",
-    "uuid": "^11.1.0"
+    "uuid": "^11.1.0",
+    "liquidjs": "^10.21.1"
   },
   "devDependencies": {
     "@types/cssnano": "^5.0.0",
@@ -31,15 +32,9 @@
   },
   "peerDependencies": {
     "autoprefixer": "^10.4.21",
-<<<<<<< HEAD
-    "@aws-sdk/client-s3": "^3.844.0",
-    "postcss": "^8.5.6"
-=======
     "postcss": "^8.5.6",
-    "liquidjs": "^10.21.1",
     "@aws-sdk/lib-storage": "^3.903.0",
     "@aws-sdk/client-lambda": "^3.901.0",
     "@aws-sdk/client-s3": "^3.844.0"
->>>>>>> 0862f3dd
   }
 }