--- conflicted
+++ resolved
@@ -1,16 +1,14 @@
 import { APIGatewayProxyHandler } from 'aws-lambda'
 import { env } from '$amplify/env/createSubscription'
 
-<<<<<<< HEAD
+
 const MERCADOPAGO_API_URL = 'https://api.mercadopago.com/preapproval'
-=======
-const MERCADOPAGO_ACCESS_TOKEN =
-  "";
+
 const MERCADOPAGO_API_URL = "https://api.mercadopago.com/preapproval";
 
 export const handler: APIGatewayProxyHandler = async (event) => {
   console.log("Evento recibido:", JSON.stringify(event, null, 2));
->>>>>>> 5efacdc6
+
 
 export const handler: APIGatewayProxyHandler = async event => {
   try {
