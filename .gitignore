--- conflicted
+++ resolved
@@ -6,10 +6,7 @@
 .pnp.js
 .yarn/install-state.gz
 .pnpm-store
-<<<<<<< HEAD
-=======
 
->>>>>>> 5efacdc6
 # testing
 /coverage
 
